<!DOCTYPE html>
<html lang="en">
<head>
    <meta charset="UTF-8">
    <meta name="viewport" content="width=device-width, initial-scale=1.0">
    <title>Political Latent Space</title>
    <!-- Plotly.js -->
    <script src="https://cdn.plot.ly/plotly-2.29.1.min.js"></script>
    <!-- D3.js for force layout calculations -->
    <script src="https://d3js.org/d3.v7.min.js"></script>
    <style>
        body {
            font-family: -apple-system, BlinkMacSystemFont, "Segoe UI", Roboto, Helvetica, Arial, sans-serif;
            margin: 0;
            padding: 0;
            background-color: #1a1a1a;
            color: #e0e0e0;
        }
        h1, h2 {
            text-align: center;
            padding: 10px;
            font-weight: 300;
        }
        .container {
            display: flex;
            flex-direction: column;
            width: 100%;
            height: 100vh;
        }
        .visualization-container {
            width: 100%;
            height: 100%;
            position: relative;
        }
        #galaxy-container {
            width: 100%;
            height: 100%;
            position: absolute;
            top: 0;
            left: 0;
        }
        #focus-container {
            width: 100%;
            height: 100%;
            position: absolute;
            top: 0;
            left: 0;
            display: none;
            background-color: #1a1a1a;
        }
        .focus-header {
            position: absolute;
            top: 10px;
            left: 10px;
            z-index: 10;
            display: flex;
            align-items: center;
            gap: 15px;
        }
        .focus-header h3 {
            margin: 0;
            color: #fff;
            text-shadow: 1px 1px 3px rgba(0,0,0,0.5);
        }
        #back-to-galaxy {
            background-color: rgba(40, 40, 40, 0.7);
            color: #fff;
            border: 1px solid #555;
            padding: 5px 10px;
            border-radius: 4px;
            cursor: pointer;
            display: flex;
            align-items: center;
            gap: 5px;
            transition: background-color 0.2s;
        }
        #back-to-galaxy:hover {
            background-color: rgba(60, 60, 60, 0.9);
        }
        #entity-info-panel {
            position: fixed;
            bottom: 0;
            left: 0;
            right: 0;
            background-color: rgba(34, 34, 34, 0.95);
            border-top: 1px solid #444;
            transform: translateY(100%);
            transition: transform 0.3s ease-out;
            z-index: 1000;
            max-height: 40vh;
            display: flex;
            flex-direction: column;
        }
        #entity-info-panel.active {
            transform: translateY(calc(100% - 40px));
        }
        #entity-info-panel.expanded {
            transform: translateY(0);
        }
        .info-panel-handle {
            height: 40px;
            display: flex;
            justify-content: center;
            align-items: center;
            background-color: #333;
            cursor: pointer;
            border-top-left-radius: 8px;
            border-top-right-radius: 8px;
        }
        .info-panel-content {
            padding: 20px;
            overflow-y: auto;
            flex-grow: 1;
        }
        .dimension-scores {
            margin-top: 15px;
        }
        .dimension-score {
            display: flex;
            flex-direction: column;
            margin-bottom: 15px;
        }
        .dimension-header {
            display: flex;
            justify-content: space-between;
            margin-bottom: 5px;
        }
        .dimension-score-bar {
            height: 8px;
            background-color: #444;
            border-radius: 4px;
            position: relative;
        }
        .dimension-score-fill {
            height: 100%;
            border-radius: 4px;
        }
        .loading {
            display: flex;
            justify-content: center;
            align-items: center;
            height: 100%;
            font-size: 18px;
            color: #aaa;
        }
        .error {
            display: flex;
            justify-content: center;
            align-items: center;
            height: 100%;
            font-size: 18px;
            color: #e63946;
            text-align: center;
            padding: 20px;
        }
    </style>
</head>
<<<<<<< HEAD
<body>
=======
    
>>>>>>> 64bc1571
    <div class="container">
        <div class="visualization-container">
            <!-- 3D Galaxy View (default) -->
            <div id="galaxy-container"></div>
            
            <!-- 2D Focus View (hidden by default) -->
            <div id="focus-container">
                <div class="focus-header">
                    <button id="back-to-galaxy">
                        <span>←</span> Back to Galaxy
                    </button>
                    <h3 id="focus-entity-title">Entity Focus View</h3>
                </div>
                <div id="focus-visualization" style="height: 100%;"></div>
            </div>
        </div>
    </div>
    
    <!-- Entity info panel (slides in from bottom when in focus view) -->
    <div id="entity-info-panel">
        <div class="info-panel-handle">▲</div>
        <div class="info-panel-content">
            <div id="entity-info">
                <h3>Political Galaxy</h3>
                <p>Click on a movement or politician to see details.</p>
            </div>
        </div>
    </div>
    
    <!-- Load focus view script -->
    <script src="/static/js/focus_view.js"></script>
    
    <script>
        // Global variables
        let selectedEntity = null;
        
        // Load the galaxy visualization when the page loads
        document.addEventListener('DOMContentLoaded', function() {
            loadGalaxyVisualization();
            
            // Set up event listeners
            document.getElementById('back-to-galaxy').addEventListener('click', backToGalaxy);
            document.querySelector('.info-panel-handle').addEventListener('click', toggleInfoPanel);
        });
        
        // Function to load the 3D galaxy visualization
        function loadGalaxyVisualization() {
            // Show loading indicator
            document.getElementById('galaxy-container').innerHTML = '<div class="loading">Loading galaxy visualization...</div>';
            
            // Fetch the galaxy data
            fetch('/api/galaxy-data')
                .then(response => response.json())
                .then(data => {
                    // Parse the JSON if needed
                    const figure = typeof data === 'string' ? JSON.parse(data) : data;
                    
                    // Create the plot
                    Plotly.newPlot('galaxy-container', figure.data, figure.layout, {
                        responsive: true,
                        displayModeBar: true,
                        modeBarButtonsToRemove: ['select2d', 'lasso2d'],
                        displaylogo: false
                    });
                    
                    // Add click event handler
                    document.getElementById('galaxy-container').on('plotly_click', function(data) {
                        const point = data.points[0];
                        const traceName = point.data.name;
                        
                        // Check if we clicked on a movement or politician
                        if (traceName === 'Movements' || traceName === 'Politicians') {
                            const entityName = point.text;
                            const entityType = traceName === 'Movements' ? 'movement' : 'politician';
                            
                            // Store the selected entity
                            selectedEntity = {
                                name: entityName,
                                type: entityType
                            };
                            
                            // Directly transition to focus view
                            loadEntityFocusView(entityType, entityName);
                        }
                    });
                })
                .catch(error => {
                    console.error('Error loading galaxy data:', error);
                    document.getElementById('galaxy-container').innerHTML = 
                        '<div class="error">Error loading visualization: ' + error.message + '</div>';
                });
        }
        
        // Function to toggle the info panel expansion
        function toggleInfoPanel() {
            const panel = document.getElementById('entity-info-panel');
            if (panel.classList.contains('expanded')) {
                panel.classList.remove('expanded');
            } else {
                panel.classList.add('expanded');
            }
        }
    </script>
</body>
</html><|MERGE_RESOLUTION|>--- conflicted
+++ resolved
@@ -155,11 +155,7 @@
         }
     </style>
 </head>
-<<<<<<< HEAD
 <body>
-=======
-    
->>>>>>> 64bc1571
     <div class="container">
         <div class="visualization-container">
             <!-- 3D Galaxy View (default) -->
