--- conflicted
+++ resolved
@@ -43,12 +43,6 @@
     with open(ANALYSIS_RESULTS_PATH, 'r', encoding='utf-8') as f:
         DATA = json.load(f)
     print(f"Data loaded successfully with keys: {list(DATA.keys())}")
-<<<<<<< HEAD
-except Exception as e:
-    print(f"Error loading data: {e}")
-    # Initialize with empty data if file not found
-    DATA = {'movements': {}, 'politicians': {}}
-=======
     if 'movements' in DATA:
         print(f"Found {len(DATA['movements'])} movements")
         # Debug: Check first movement for embedding
@@ -78,7 +72,8 @@
     import traceback
     traceback.print_exc()
     DATA = {'movements': {}, 'politicians': {}, 'embeddings': {}}
->>>>>>> 64bc1571
+    # Initialize with empty data if file not found
+    DATA = {'movements': {}, 'politicians': {}}
 
 # Count entities
 print(f"Found {len(DATA.get('movements', {}))} movements")
@@ -87,11 +82,6 @@
 # Load word embeddings
 EMBEDDING_STORE = None
 try:
-<<<<<<< HEAD
-    print(f"Loading word embeddings from {WORD_EMBEDDING_PATH}...")
-    EMBEDDING_STORE = ChunkedEmbeddingStore(WORD_EMBEDDING_PATH, WORD_INDEX_PATH)
-    print("Word embeddings loaded successfully")
-=======
     # Check if word embeddings file exists
     if os.path.exists(WORD_EMBEDDING_PATH) and os.path.exists(WORD_INDEX_PATH):
         print(f"Loading word embeddings from {WORD_EMBEDDING_PATH}...")
@@ -165,7 +155,14 @@
         print(f"Word embeddings file not found at {WORD_EMBEDDING_PATH}")
         print(f"Index file not found at {WORD_INDEX_PATH}")
         print("Running with fallback word clouds only")
->>>>>>> 64bc1571
+except Exception as e:
+    print(f"Error initializing embedding store: {e}")
+    import traceback
+    traceback.print_exc()
+    print("Running with fallback word clouds only")
+    print(f"Loading word embeddings from {WORD_EMBEDDING_PATH}...")
+    EMBEDDING_STORE = ChunkedEmbeddingStore(WORD_EMBEDDING_PATH, WORD_INDEX_PATH)
+    print("Word embeddings loaded successfully")
 except Exception as e:
     print(f"Error loading word embeddings: {e}")
 
